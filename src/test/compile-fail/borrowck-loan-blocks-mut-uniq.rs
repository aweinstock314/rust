--- conflicted
+++ resolved
@@ -4,13 +4,8 @@
 
 fn box_imm() {
     let mut v = ~3;
-<<<<<<< HEAD
-    do borrow(v) |w| { //! NOTE loan of mutable local variable granted here
-        v = ~4; //! ERROR assigning to mutable variable declared in an outer block prohibited due to outstanding loan
-=======
-    borrow(v) { |w| //~ NOTE loan of mutable local variable granted here
+    do borrow(v) |w| { //~ NOTE loan of mutable local variable granted here
         v = ~4; //~ ERROR assigning to mutable variable declared in an outer block prohibited due to outstanding loan
->>>>>>> 29eb788b
         assert *v == 3;
         assert *w == 4;
     }
