--- conflicted
+++ resolved
@@ -16,11 +16,6 @@
 // one test task to ensure that errors are timeouts, not file descriptor
 // exhaustion.
 
-<<<<<<< HEAD
-#![feature(macro_rules)]
-=======
-#![feature(globs)]
->>>>>>> 78e841d8
 #![allow(experimental)]
 #![reexport_test_harness_main = "test_main"]
 
