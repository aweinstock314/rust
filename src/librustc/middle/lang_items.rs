// Copyright 2012 The Rust Project Developers. See the COPYRIGHT
// file at the top-level directory of this distribution and at
// http://rust-lang.org/COPYRIGHT.
//
// Licensed under the Apache License, Version 2.0 <LICENSE-APACHE or
// http://www.apache.org/licenses/LICENSE-2.0> or the MIT license
// <LICENSE-MIT or http://opensource.org/licenses/MIT>, at your
// option. This file may not be copied, modified, or distributed
// except according to those terms.

// Detecting language items.
//
// Language items are items that represent concepts intrinsic to the language
// itself. Examples are:
//
// * Traits that specify "kinds"; e.g. "const", "copy", "owned".
//
// * Traits that represent operators; e.g. "add", "sub", "index".
//
// * Functions called by the compiler itself.

use driver::session::Session;
use metadata::csearch::each_lang_item;
use metadata::cstore::iter_crate_data;
use syntax::ast::{crate, def_id, lit_str, meta_item};
use syntax::ast::{meta_list, meta_name_value, meta_word};
use syntax::ast_util::local_def;
use syntax::visit::{default_simple_visitor, mk_simple_visitor, SimpleVisitor};
use syntax::visit::visit_crate;

use core::hashmap::HashMap;

pub enum LangItem {
    ConstTraitLangItem,         // 0
    CopyTraitLangItem,          // 1
    OwnedTraitLangItem,         // 2
    DurableTraitLangItem,       // 3

    DropTraitLangItem,          // 4

    AddTraitLangItem,           // 5
    SubTraitLangItem,           // 6
    MulTraitLangItem,           // 7
    DivTraitLangItem,           // 8
    RemTraitLangItem,           // 9
    NegTraitLangItem,           // 10
    NotTraitLangItem,           // 11
    BitXorTraitLangItem,        // 12
    BitAndTraitLangItem,        // 13
    BitOrTraitLangItem,         // 14
    ShlTraitLangItem,           // 15
    ShrTraitLangItem,           // 16
    IndexTraitLangItem,         // 17

    EqTraitLangItem,            // 18
    OrdTraitLangItem,           // 19

    StrEqFnLangItem,            // 20
    UniqStrEqFnLangItem,        // 21
    AnnihilateFnLangItem,       // 22
    LogTypeFnLangItem,          // 23
    FailFnLangItem,             // 24
    FailBoundsCheckFnLangItem,  // 25
    ExchangeMallocFnLangItem,   // 26
    ExchangeFreeFnLangItem,     // 27
    MallocFnLangItem,           // 28
    FreeFnLangItem,             // 29
    BorrowAsImmFnLangItem,      // 30
    BorrowAsMutFnLangItem,      // 31
    ReturnToMutFnLangItem,      // 32
    CheckNotBorrowedFnLangItem, // 33
    StrDupUniqFnLangItem,       // 34
    RecordBorrowFnLangItem,     // 35
    UnrecordBorrowFnLangItem,   // 36

    StartFnLangItem,            // 37
}

pub struct LanguageItems {
    items: [Option<def_id>, ..38]
}

pub impl LanguageItems {
    pub fn new() -> LanguageItems {
        LanguageItems {
            items: [ None, ..38 ]
        }
    }

    fn each_item(&self, f: &fn(def_id: def_id, i: uint) -> bool) {
        for self.items.eachi |i, &item| {
            if !f(item.get(), i) {
                break;
            }
        }
    }

    pub fn item_name(index: uint) -> &'static str {
        match index {
            0  => "const",
            1  => "copy",
            2  => "owned",
            3  => "durable",

            4  => "drop",

            5  => "add",
            6  => "sub",
            7  => "mul",
            8  => "div",
            9  => "rem",
            10 => "neg",
            11 => "not",
            12 => "bitxor",
            13 => "bitand",
            14 => "bitor",
            15 => "shl",
            16 => "shr",
            17 => "index",
            18 => "eq",
            19 => "ord",

            20 => "str_eq",
            21 => "uniq_str_eq",
            22 => "annihilate",
            23 => "log_type",
            24 => "fail_",
            25 => "fail_bounds_check",
            26 => "exchange_malloc",
            27 => "exchange_free",
            28 => "malloc",
            29 => "free",
            30 => "borrow_as_imm",
            31 => "borrow_as_mut",
            32 => "return_to_mut",
            33 => "check_not_borrowed",
            34 => "strdup_uniq",
            35 => "record_borrow",
            36 => "unrecord_borrow",

            37 => "start",

            _ => "???"
        }
    }

    // FIXME #4621: Method macros sure would be nice here.

    pub fn const_trait(&const self) -> def_id {
        self.items[ConstTraitLangItem as uint].get()
    }
    pub fn copy_trait(&const self) -> def_id {
        self.items[CopyTraitLangItem as uint].get()
    }
    pub fn owned_trait(&const self) -> def_id {
        self.items[OwnedTraitLangItem as uint].get()
    }
    pub fn durable_trait(&const self) -> def_id {
        self.items[DurableTraitLangItem as uint].get()
    }

    pub fn drop_trait(&const self) -> def_id {
        self.items[DropTraitLangItem as uint].get()
    }

    pub fn add_trait(&const self) -> def_id {
        self.items[AddTraitLangItem as uint].get()
    }
    pub fn sub_trait(&const self) -> def_id {
        self.items[SubTraitLangItem as uint].get()
    }
    pub fn mul_trait(&const self) -> def_id {
        self.items[MulTraitLangItem as uint].get()
    }
    pub fn div_trait(&const self) -> def_id {
        self.items[DivTraitLangItem as uint].get()
    }
    pub fn rem_trait(&const self) -> def_id {
        self.items[RemTraitLangItem as uint].get()
    }
    pub fn neg_trait(&const self) -> def_id {
        self.items[NegTraitLangItem as uint].get()
    }
    pub fn not_trait(&const self) -> def_id {
        self.items[NotTraitLangItem as uint].get()
    }
    pub fn bitxor_trait(&const self) -> def_id {
        self.items[BitXorTraitLangItem as uint].get()
    }
    pub fn bitand_trait(&const self) -> def_id {
        self.items[BitAndTraitLangItem as uint].get()
    }
    pub fn bitor_trait(&const self) -> def_id {
        self.items[BitOrTraitLangItem as uint].get()
    }
    pub fn shl_trait(&const self) -> def_id {
        self.items[ShlTraitLangItem as uint].get()
    }
    pub fn shr_trait(&const self) -> def_id {
        self.items[ShrTraitLangItem as uint].get()
    }
    pub fn index_trait(&const self) -> def_id {
        self.items[IndexTraitLangItem as uint].get()
    }

    pub fn eq_trait(&const self) -> def_id {
        self.items[EqTraitLangItem as uint].get()
    }
    pub fn ord_trait(&const self) -> def_id {
        self.items[OrdTraitLangItem as uint].get()
    }

    pub fn str_eq_fn(&const self) -> def_id {
        self.items[StrEqFnLangItem as uint].get()
    }
    pub fn uniq_str_eq_fn(&const self) -> def_id {
        self.items[UniqStrEqFnLangItem as uint].get()
    }
    pub fn annihilate_fn(&const self) -> def_id {
        self.items[AnnihilateFnLangItem as uint].get()
    }
    pub fn log_type_fn(&const self) -> def_id {
        self.items[LogTypeFnLangItem as uint].get()
    }
    pub fn fail_fn(&const self) -> def_id {
        self.items[FailFnLangItem as uint].get()
    }
    pub fn fail_bounds_check_fn(&const self) -> def_id {
        self.items[FailBoundsCheckFnLangItem as uint].get()
    }
    pub fn exchange_malloc_fn(&const self) -> def_id {
        self.items[ExchangeMallocFnLangItem as uint].get()
    }
    pub fn exchange_free_fn(&const self) -> def_id {
        self.items[ExchangeFreeFnLangItem as uint].get()
    }
    pub fn malloc_fn(&const self) -> def_id {
        self.items[MallocFnLangItem as uint].get()
    }
    pub fn free_fn(&const self) -> def_id {
        self.items[FreeFnLangItem as uint].get()
    }
    pub fn borrow_as_imm_fn(&const self) -> def_id {
        self.items[BorrowAsImmFnLangItem as uint].get()
    }
    pub fn borrow_as_mut_fn(&const self) -> def_id {
        self.items[BorrowAsMutFnLangItem as uint].get()
    }
    pub fn return_to_mut_fn(&const self) -> def_id {
        self.items[ReturnToMutFnLangItem as uint].get()
    }
    pub fn check_not_borrowed_fn(&const self) -> def_id {
        self.items[CheckNotBorrowedFnLangItem as uint].get()
    }
    pub fn strdup_uniq_fn(&const self) -> def_id {
        self.items[StrDupUniqFnLangItem as uint].get()
    }
    pub fn record_borrow_fn(&const self) -> def_id {
        self.items[RecordBorrowFnLangItem as uint].get()
    }
    pub fn unrecord_borrow_fn(&const self) -> def_id {
        self.items[UnrecordBorrowFnLangItem as uint].get()
    }
    pub fn start_fn(&const self) -> def_id {
        self.items[StartFnLangItem as uint].get()
    }
}

fn LanguageItemCollector(crate: @crate,
                         session: Session)
                      -> LanguageItemCollector {
    let mut item_refs = HashMap::new();

    item_refs.insert(@~"const", ConstTraitLangItem as uint);
    item_refs.insert(@~"copy", CopyTraitLangItem as uint);
    item_refs.insert(@~"owned", OwnedTraitLangItem as uint);
    item_refs.insert(@~"durable", DurableTraitLangItem as uint);

    item_refs.insert(@~"drop", DropTraitLangItem as uint);

    item_refs.insert(@~"add", AddTraitLangItem as uint);
    item_refs.insert(@~"sub", SubTraitLangItem as uint);
    item_refs.insert(@~"mul", MulTraitLangItem as uint);
    item_refs.insert(@~"div", DivTraitLangItem as uint);
    item_refs.insert(@~"rem", RemTraitLangItem as uint);
    item_refs.insert(@~"neg", NegTraitLangItem as uint);
    item_refs.insert(@~"not", NotTraitLangItem as uint);
    item_refs.insert(@~"bitxor", BitXorTraitLangItem as uint);
    item_refs.insert(@~"bitand", BitAndTraitLangItem as uint);
    item_refs.insert(@~"bitor", BitOrTraitLangItem as uint);
    item_refs.insert(@~"shl", ShlTraitLangItem as uint);
    item_refs.insert(@~"shr", ShrTraitLangItem as uint);
    item_refs.insert(@~"index", IndexTraitLangItem as uint);

    item_refs.insert(@~"eq", EqTraitLangItem as uint);
    item_refs.insert(@~"ord", OrdTraitLangItem as uint);

    item_refs.insert(@~"str_eq", StrEqFnLangItem as uint);
    item_refs.insert(@~"uniq_str_eq", UniqStrEqFnLangItem as uint);
    item_refs.insert(@~"annihilate", AnnihilateFnLangItem as uint);
    item_refs.insert(@~"log_type", LogTypeFnLangItem as uint);
    item_refs.insert(@~"fail_", FailFnLangItem as uint);
    item_refs.insert(@~"fail_bounds_check",
                     FailBoundsCheckFnLangItem as uint);
    item_refs.insert(@~"exchange_malloc", ExchangeMallocFnLangItem as uint);
    item_refs.insert(@~"exchange_free", ExchangeFreeFnLangItem as uint);
    item_refs.insert(@~"malloc", MallocFnLangItem as uint);
    item_refs.insert(@~"free", FreeFnLangItem as uint);
    item_refs.insert(@~"borrow_as_imm", BorrowAsImmFnLangItem as uint);
    item_refs.insert(@~"borrow_as_mut", BorrowAsMutFnLangItem as uint);
    item_refs.insert(@~"return_to_mut", ReturnToMutFnLangItem as uint);
    item_refs.insert(@~"check_not_borrowed",
                     CheckNotBorrowedFnLangItem as uint);
    item_refs.insert(@~"strdup_uniq", StrDupUniqFnLangItem as uint);
    item_refs.insert(@~"record_borrow", RecordBorrowFnLangItem as uint);
    item_refs.insert(@~"unrecord_borrow", UnrecordBorrowFnLangItem as uint);
    item_refs.insert(@~"start", StartFnLangItem as uint);

    LanguageItemCollector {
        crate: crate,
        session: session,
        items: LanguageItems::new(),
        item_refs: item_refs
    }
}

struct LanguageItemCollector {
    items: LanguageItems,

    crate: @crate,
    session: Session,

    item_refs: HashMap<@~str, uint>,
}

pub impl LanguageItemCollector {
    fn match_and_collect_meta_item(&mut self, item_def_id: def_id,
                                   meta_item: @meta_item) {
        match meta_item.node {
            meta_name_value(key, literal) => {
                match literal.node {
                    lit_str(value) => {
                        self.match_and_collect_item(item_def_id, key, value);
                    }
                    _ => {} // Skip.
                }
            }
            meta_word(*) | meta_list(*) => {} // Skip.
        }
    }

    fn collect_item(&mut self, item_index: uint, item_def_id: def_id) {
        // Check for duplicates.
        match self.items.items[item_index] {
            Some(original_def_id) if original_def_id != item_def_id => {
                self.session.err(fmt!("duplicate entry for `%s`",
                                      LanguageItems::item_name(item_index)));
            }
            Some(_) | None => {
                // OK.
            }
        }

        // Matched.
        self.items.items[item_index] = Some(item_def_id);
    }

    fn match_and_collect_item(&mut self,
                              item_def_id: def_id, key: @~str, value: @~str) {
        if *key != ~"lang" {
            return;    // Didn't match.
        }

        let item_index = self.item_refs.find(&value).map(|x| **x);
        // prevent borrow checker from considering   ^~~~~~~~~~~
        // self to be borrowed (annoying)

        match item_index {
            Some(item_index) => {
                self.collect_item(item_index, item_def_id);
            }
            None => {
                // Didn't match.
                return;
            }
        }
    }

    fn collect_local_language_items(&mut self) {
        let this: *mut LanguageItemCollector = &mut *self;
        visit_crate(self.crate, (), mk_simple_visitor(@SimpleVisitor {
            visit_item: |item| {
                for item.attrs.each |attribute| {
                    unsafe {
                        (*this).match_and_collect_meta_item(
                            local_def(item.id),
                            attribute.node.value
                        );
                    }
                }
            },
            .. *default_simple_visitor()
        }));
    }

    fn collect_external_language_items(&mut self) {
        let crate_store = self.session.cstore;
        do iter_crate_data(crate_store) |crate_number, _crate_metadata| {
            for each_lang_item(crate_store, crate_number)
                    |node_id, item_index| {
                let def_id = def_id { crate: crate_number, node: node_id };
                self.collect_item(item_index, def_id);
            }
        }
    }

    fn check_completeness(&self) {
        for self.item_refs.each |&key, &item_ref| {
            match self.items.items[item_ref] {
                None => {
                    self.session.err(fmt!("no item found for `%s`", *key));
                }
                Some(_) => {
                    // OK.
                }
            }
        }
    }

    fn collect(&mut self) {
        self.collect_local_language_items();
        self.collect_external_language_items();
        self.check_completeness();
    }
}

pub fn collect_language_items(crate: @crate,
                              session: Session)
                           -> LanguageItems {
    let mut collector = LanguageItemCollector(crate, session);
    collector.collect();
<<<<<<< HEAD
    let LanguageItemCollector { items, _ } = collector;
    items
}
=======
    copy items
}
>>>>>>> 063851ff
<|MERGE_RESOLUTION|>--- conflicted
+++ resolved
@@ -439,11 +439,6 @@
                            -> LanguageItems {
     let mut collector = LanguageItemCollector(crate, session);
     collector.collect();
-<<<<<<< HEAD
     let LanguageItemCollector { items, _ } = collector;
     items
-}
-=======
-    copy items
-}
->>>>>>> 063851ff
+}